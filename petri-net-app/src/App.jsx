import React, { useEffect, useState, useRef } from 'react';
// Konva imports removed as CanvasManager handles them
import Toolbar from './components/Toolbar';
import PropertiesPanel from './components/PropertiesPanel';
import PetriNetPanel from './components/PetriNetPanel';
import SimulationManager from './features/simulation/SimulationManager';
import SettingsDialog from './components/SettingsDialog';
<<<<<<< HEAD
import CanvasManager from './features/canvas/CanvasManager';
import { useElementManager } from './features/elements/useElementManager';
=======
import CanvasManager from './features/canvas/CanvasManager'; // Import CanvasManager
import { useElementManager } from './features/elements/useElementManager'; // Import the new hook
>>>>>>> d990d114

import { applyAutoLayout } from './utils/autoLayout';

import { PetriNetProvider, usePetriNet } from './contexts/PetriNetContext';
import { AdtProvider } from './contexts/AdtContext';

// Create a wrapper component that provides the context
const AppWrapper = () => {
  // Define AppContent inside AppWrapper to ensure context is available
  const AppContent = () => {
    const ZOOM_STEP = 0.1;
    const localCanvasContainerDivRef = useRef(null);
    const programmaticScrollRef = useRef(false);
    const {
      elements, setElements,
      selectedElement, setSelectedElement,
      mode, setMode,
      arcStart, setArcStart,
      tempArcEnd, setTempArcEnd,

      isSettingsDialogOpen, setIsSettingsDialogOpen,
      simulationSettings, setSimulationSettings,
      stageDimensions, setStageDimensions,
      virtualCanvasDimensions, setVirtualCanvasDimensions,
      canvasScroll, setCanvasScroll,
      zoomLevel, setZoomLevel,
      gridSnappingEnabled, toggleGridSnapping,
      gridSize,
      MIN_ZOOM,
      MAX_ZOOM,
      historyManagerRef,
      canUndo,
      canRedo,
      handleUndo,
      handleRedo,
      updateHistory,
      snapToGrid,
      appRef,
      containerRef,
      setContainerRef,
      stageRef,

      handleSaveSettings,
      enabledTransitionIds
    } = usePetriNet();

    const { handleDeleteElement, clearAllElements } = useElementManager();

    const handleAutoLayout = () => {
      if (!elements || (!elements.places.length && !elements.transitions.length)) {
        return;
      }
      if (!virtualCanvasDimensions || !virtualCanvasDimensions.width || !virtualCanvasDimensions.height) {
        console.error("Auto-layout skipped: Virtual canvas dimensions are not available.");
        return;
      }
      const layoutDimensions = {
        width: virtualCanvasDimensions.width,
        height: virtualCanvasDimensions.height,
      };
      try {
        const newElementsState = applyAutoLayout(
          JSON.parse(JSON.stringify(elements)), 
          layoutDimensions
        );
        setElements(newElementsState);
        updateHistory(newElementsState);
      } catch (error) {
        console.error("Error during auto-layout:", error);
      }
    };

    useEffect(() => {
      window.__PETRI_NET_STATE__ = {
        places: elements.places,
        transitions: elements.transitions,
        arcs: elements.arcs
      };
      window.__PETRI_NET_MODE__ = mode;
      try {
        const anyWin = window;
        if (!anyWin.__PETRI_NET_SIM_CORE__ && simulatorCore) {
          anyWin.__PETRI_NET_SIM_CORE__ = simulatorCore;
        }
      } catch (_) {}
    }, [elements.places, elements.transitions, elements.arcs, mode]);

    const handleZoom = (delta) => {
      setZoomLevel(prevZoom => {
        const newZoomLevel = Math.max(MIN_ZOOM, Math.min(MAX_ZOOM, prevZoom + delta));
        if (newZoomLevel !== prevZoom && localCanvasContainerDivRef.current) {
          const container = localCanvasContainerDivRef.current;
          const viewportWidth = container.clientWidth;
          const viewportHeight = container.clientHeight;
          const viewportCenterXVirtual = (canvasScroll.x + viewportWidth / 2) / prevZoom;
          const viewportCenterYVirtual = (canvasScroll.y + viewportHeight / 2) / prevZoom;
          let newScrollX = (viewportCenterXVirtual * newZoomLevel) - (viewportWidth / 2);
          let newScrollY = (viewportCenterYVirtual * newZoomLevel) - (viewportHeight / 2);
          const maxScrollX = Math.max(0, (virtualCanvasDimensions.width * newZoomLevel) - viewportWidth);
          const maxScrollY = Math.max(0, (virtualCanvasDimensions.height * newZoomLevel) - viewportHeight);
          newScrollX = Math.max(0, Math.min(maxScrollX, newScrollX));
          newScrollY = Math.max(0, Math.min(maxScrollY, newScrollY));
          setCanvasScroll({
            x: newScrollX,
            y: newScrollY
          });
        }
        return newZoomLevel;
      });
    };

    const handleNativeCanvasScroll = (event) => {
      if (programmaticScrollRef.current) {
        programmaticScrollRef.current = false;
        return;
      }
      if (setCanvasScroll) {
        setCanvasScroll({
          x: event.target.scrollLeft,
          y: event.target.scrollTop,
        });
      }
    };

    useEffect(() => {
      if (localCanvasContainerDivRef.current) {
        programmaticScrollRef.current = true;
        if (localCanvasContainerDivRef.current.scrollLeft !== canvasScroll.x) {
          localCanvasContainerDivRef.current.scrollLeft = canvasScroll.x;
        }
        if (localCanvasContainerDivRef.current.scrollTop !== canvasScroll.y) {
          localCanvasContainerDivRef.current.scrollTop = canvasScroll.y;
        }
      }
    }, [canvasScroll, localCanvasContainerDivRef]);

    useEffect(() => {
      if (localCanvasContainerDivRef.current && setContainerRef) {
        setContainerRef(localCanvasContainerDivRef.current);
      }
    }, [localCanvasContainerDivRef, setContainerRef]);

<<<<<<< HEAD
=======
    // Removed unused file open/save placeholders

    // Handle scroll events on fixed elements without using preventDefault
    const handlePreventScroll = (e) => {
      // Only use stopPropagation as preventDefault causes errors with passive listeners
      e.stopPropagation();
      // We can control scrolling behavior through CSS instead
    };

>>>>>>> d990d114
    const handleKeyDown = (event) => {
      if (event.target.tagName === 'INPUT' || event.target.tagName === 'TEXTAREA' || event.target.isContentEditable) {
        return;
      }
      if (event.ctrlKey) {
        if (event.key === 'z' || event.key === 'Z') {
          event.preventDefault();
          handleUndo();
        } else if (event.key === 'y' || event.key === 'Y') {
          event.preventDefault();
          handleRedo();
        }
      } else {
        switch (event.key) {
          case 'Delete':
          case 'Backspace':
            if (selectedElement) {
              event.preventDefault();
              handleDeleteElement();
            }
            break;
          case 'p': case 'P':
            event.preventDefault(); setMode('place'); break;
          case 't': case 'T':
            event.preventDefault(); setMode('transition'); break;
          case 'a': case 'A':
            event.preventDefault(); setMode('arc'); break;
          case 's': case 'S': 
            event.preventDefault(); setMode('select'); break;
          case 'Escape':
            event.preventDefault();
            setMode('select');
            if (arcStart) {
              setArcStart(null);
              setTempArcEnd(null);
            }
            setSelectedElement(null);
            break;
          default: break;
        }
      }
    };

    return (
      <div ref={appRef} className="app-container h-screen max-h-screen overflow-hidden" tabIndex={-1} onKeyDown={handleKeyDown}>
        {/* Toolbar - fixed at the top */}
        <div 
          className="fixed top-0 left-0 right-0 z-30 bg-white" 
          onWheel={(e) => e.stopPropagation()}
        >
          <Toolbar 
            mode={mode}
            setMode={setMode} 
            onNew={clearAllElements}
            onUndo={handleUndo} 
            canUndo={canUndo}   
            onRedo={handleRedo} 
            canRedo={canRedo}   
            onAutoLayout={handleAutoLayout}
            gridSnappingEnabled={gridSnappingEnabled} 
            onToggleGridSnapping={toggleGridSnapping} 
            onOpenSettings={() => setIsSettingsDialogOpen(true)} 
            elements={elements}
            setElements={setElements}
            updateHistory={updateHistory}
          />
        </div>
        
        {/* RIGHT SIDE: Side panels with properties and execution controls */}
        <div 
          className="fixed w-80 right-0 top-16 bottom-0 z-10 bg-gray-100 shadow-lg pt-4 flex flex-col overflow-hidden"
          onWheel={(e) => e.stopPropagation()}
        >
          {/* Properties panel (scrollable top) */}
          <div className="overflow-y-auto pr-2">
            <PropertiesPanel 
              selectedElement={selectedElement} 
              elements={elements}
              setElements={setElements}
              updateHistory={updateHistory}
              simulationSettings={simulationSettings}
            />
          </div>

          {/* Petri Net panel in the middle, fills remaining space */}
          <div className="flex-1 overflow-y-auto pr-2 border-t-2 border-gray-200">
            <PetriNetPanel elements={elements} enabledTransitionIds={enabledTransitionIds} />
          </div>
          
          {/* Simulation Manager pinned at bottom */}
          <div className="border-t-2 border-gray-200 w-full"></div>
          <div className="mt-auto sticky bottom-0 bg-gray-100">
            <SimulationManager />
          </div>
        </div>
        
        {/* Canvas Area */}
        <div className="fixed top-20 left-0 right-80 bottom-0">
          <div 
            className="absolute inset-0 overflow-hidden stage-container bg-gray-200 dark:bg-gray-700"
            data-testid="canvas-container"
            ref={localCanvasContainerDivRef}
            onScroll={handleNativeCanvasScroll}
          >
            <CanvasManager handleZoom={handleZoom} ZOOM_STEP={ZOOM_STEP} />
          </div>
          {/* Zoom controls */}
          <div className="fixed top-24 right-[336px] z-20 flex flex-col space-y-2">
            <button 
              className="bg-white p-2 rounded-full shadow-md hover:bg-gray-100 focus:outline-none"
              onClick={() => handleZoom(ZOOM_STEP)}
              title="Zoom In"
            >
              <svg xmlns="http://www.w3.org/2000/svg" className="h-6 w-6" fill="none" viewBox="0 0 24 24" stroke="currentColor">
                <path strokeLinecap="round" strokeLinejoin="round" strokeWidth={2} d="M12 6v6m0 0v6m0-6h6m-6 0H6" />
              </svg>
            </button>
            <button 
              className="bg-white p-2 rounded-full shadow-md hover:bg-gray-100 focus:outline-none"
              onClick={() => handleZoom(-ZOOM_STEP)}
              title="Zoom Out"
            >
              <svg xmlns="http://www.w3.org/2000/svg" className="h-6 w-6" fill="none" viewBox="0 0 24 24" stroke="currentColor">
                <path strokeLinecap="round" strokeLinejoin="round" strokeWidth={2} d="M18 12H6" />
              </svg>
            </button>
            <button 
              className="bg-white p-2 rounded-full shadow-md hover:bg-gray-100 focus:outline-none text-xs font-mono"
              onClick={() => {
                setZoomLevel(1.0);
                setCanvasScroll({ x: 0, y: 0 }); 
              }}
              title="Reset Zoom"
            >
              {Math.round(zoomLevel * 100)}%
            </button>
          </div>
        </div>
        
        {/* Settings Dialog */}
        <SettingsDialog 
          isOpen={isSettingsDialogOpen}
          onClose={() => setIsSettingsDialogOpen(false)}
          settings={simulationSettings}
          onSave={handleSaveSettings}
        />
      </div>
    );
  };

  return (
    <AdtProvider>
      <PetriNetProvider>
        <AppContent />
      </PetriNetProvider>
    </AdtProvider>
  );
};

export default AppWrapper;<|MERGE_RESOLUTION|>--- conflicted
+++ resolved
@@ -1,17 +1,11 @@
 import React, { useEffect, useState, useRef } from 'react';
-// Konva imports removed as CanvasManager handles them
 import Toolbar from './components/Toolbar';
 import PropertiesPanel from './components/PropertiesPanel';
 import PetriNetPanel from './components/PetriNetPanel';
 import SimulationManager from './features/simulation/SimulationManager';
 import SettingsDialog from './components/SettingsDialog';
-<<<<<<< HEAD
 import CanvasManager from './features/canvas/CanvasManager';
 import { useElementManager } from './features/elements/useElementManager';
-=======
-import CanvasManager from './features/canvas/CanvasManager'; // Import CanvasManager
-import { useElementManager } from './features/elements/useElementManager'; // Import the new hook
->>>>>>> d990d114
 
 import { applyAutoLayout } from './utils/autoLayout';
 
@@ -59,6 +53,9 @@
     } = usePetriNet();
 
     const { handleDeleteElement, clearAllElements } = useElementManager();
+    
+    // Get simulator core for testing
+    const simulatorCore = window.__PETRI_NET_SIM_CORE__;
 
     const handleAutoLayout = () => {
       if (!elements || (!elements.places.length && !elements.transitions.length)) {
@@ -154,18 +151,6 @@
       }
     }, [localCanvasContainerDivRef, setContainerRef]);
 
-<<<<<<< HEAD
-=======
-    // Removed unused file open/save placeholders
-
-    // Handle scroll events on fixed elements without using preventDefault
-    const handlePreventScroll = (e) => {
-      // Only use stopPropagation as preventDefault causes errors with passive listeners
-      e.stopPropagation();
-      // We can control scrolling behavior through CSS instead
-    };
-
->>>>>>> d990d114
     const handleKeyDown = (event) => {
       if (event.target.tagName === 'INPUT' || event.target.tagName === 'TEXTAREA' || event.target.isContentEditable) {
         return;
